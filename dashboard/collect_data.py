"""Independent script to collect result data into a database."""

import pandas as pd
from pathlib import Path
import json

from components.utils import ISOS

import logging

logger = logging.getLogger(__name__)
logging.basicConfig(level=logging.DEBUG, format="%(levelname)s - %(message)s")

root = Path(__file__).parent.parent

ROUND_TO = 5

PARAM_ATTRIBUTE_NICE_NAMES = {
    "co2L": "Constraints",
    "discount_rate": "Discount Rate",
    "e_min_pu": "Natural Gas",  # only one e_min_pu
    "efficiency": "Efficiency",
    "efficiency_store": "Efficiency",
    "ev_policy": "Constraints",
    "fixed_cost": "Fixed Cost",
    "gshp": "Constraints",
    "gwp": "Methane",
    "itc": "Investment Tax Credit",
    "leakage": "Methane",
    "lifetime": "Lifetime",
    "lv": "Constraints",
    "marginal_cost": "Marginal Cost",
    "marginal_cost_storage": "Marginal Cost",
    "nat_gas_export": "Natural Gas",
    "nat_gas_import": "Natural Gas",
    "occ": "Overnight Capital Cost",
    "p_max_pu": "Capacity Factor",
    "p_nom": "Existing Capacity",
    "p_set": "Loads",
    "tct": "Capacity Limits",
    "vmt_per_year": "Lifetime",
    "rps": "Constraints",
    "ces": "Constraints",
    "elec_trade": "Constraints",
}

PWR_CARRIERS = [
    "CCGT",
    "CCGT-95CCS",
    "OCGT",
    "biomass",
    "coal",
    "geothermal",
    "hydro",
    "lpg",
    "nuclear",
    "offwind_floating",
    "oil",
    "onwind",
    "solar",
    "waste",
]


def _round_df(df: pd.DataFrame) -> pd.DataFrame:
    """Converts small values to zero."""
    return df.mask(df.abs() < 1e-8, 0).round(ROUND_TO)


def get_param_names(root: Path, iso: str, mode: str) -> dict[str, str]:
    """Gets names and nice_names for the parameter data."""

    assert mode in ("gsa", "ua"), f"Invalid mode: {mode}. Must be 'gsa' or 'ua'."

    data_f = Path(root, "results", iso, mode, "parameters.csv")
    df = pd.read_csv(data_f, index_col=0)[["group", "nice_name"]]
    logger.debug(f"Collecting nice names from {data_f}.")
    df = df.drop_duplicates()
    return df.set_index("group")["nice_name"].to_dict()


def get_result_names(root: Path, iso: str, mode: str) -> dict[str, str]:
    """Gets names and nice_names for the result data."""

    assert mode in ("gsa", "ua"), f"Invalid mode: {mode}. Must be 'gsa' or 'ua'."

    data_f = Path(root, "results", iso, mode, "results.csv")
    df = pd.read_csv(data_f, index_col=0)
    logger.debug(f"Collecting nice names from {data_f}.")
    return df.nice_name.to_dict()


def collect_sa(root: Path, iso: str, results: list[str]) -> pd.DataFrame:
    """Collects the SA data from the results directory."""

    data_dir = Path(root, "results", iso, "gsa", "SA")
    logger.debug(f"Collecting SA data for {iso} from {data_dir}.")

    inputs = [Path(data_dir, f"{x}.csv") for x in results]

    dfs = []
    for f in inputs:
        name = f.stem
        df = pd.read_csv(f, index_col=0).mu_star
        df.name = name
        dfs.append(df)
    df = _round_df(pd.concat(dfs, axis=1))
    df["iso"] = iso
    df = df.reset_index(names=["param"])
    return df.set_index(["param", "iso"])


def collect_runs(root: Path, iso: str, mode: str, results: list[str]) -> pd.DataFrame:
    """Collects the model run results data from the results directory."""

    assert mode in ("gsa", "ua"), f"Invalid mode: {mode}. Must be 'gsa' or 'ua'."

    data_dir = Path(root, "results", iso, mode, "results")
    logger.debug(f"Collecting model run results data for {iso} from {data_dir}.")

    inputs = [Path(data_dir, f"{x}.csv") for x in results]

    dfs = []
    for f in inputs:
        name = f.stem
        try:
            df = pd.read_csv(f, index_col=1)
        except FileNotFoundError:
            logger.warning(f"No file for for {f}.")
            continue
        df = df.rename(columns={"value": name})
        dfs.append(df)
    df = _round_df(pd.concat(dfs, axis=1))
    df["iso"] = iso
    df = df.reset_index(names=["run"])
    return df.set_index(["run", "iso"])


def get_empty_sa() -> pd.DataFrame:
    """Returns an empty dataframe for the SA data."""
    return pd.DataFrame(columns=["param", "iso"]).set_index(["param", "iso"])


def get_empty_run() -> pd.DataFrame:
    """Returns an empty dataframe for the run data."""
    return pd.DataFrame(columns=["param", "iso"]).set_index(["param", "iso"])


def get_base_params_file(root: Path, iso: str) -> pd.DataFrame:
    """Returns the base parameters file for shared between all ISOs."""
    df = pd.read_csv(Path(root, "results", iso, "gsa", "parameters.csv"))
    # remove iso specific data
    df = df[~((df.name.str.startswith("tct_")) | (df.name == ("emission_limit")))]
    df["iso"] = "all"
    return df


def get_iso_params(root: Path, iso: str) -> pd.DataFrame:
    """Returns the parameters file for the given ISO and mode."""
    df = pd.read_csv(Path(root, "results", iso, "gsa", "parameters.csv"))
    # track iso specific data
    df = df[(df.name.str.startswith("tct_")) | (df.name == ("emission_limit"))]
    df["iso"] = iso
    return df


def assign_parameter_filters(params: pd.DataFrame) -> pd.DataFrame:
    """Assigns nice names to the parameter attributes."""

    def _assign_sector(carrier: str) -> str:
        prefix = carrier.split("-")[0]
        if (prefix == "com") | (prefix == "res"):
            return "Service"
        elif prefix == "ind":
            return "Industry"
        elif prefix == "trn":
            return "Transport"
        elif carrier in PWR_CARRIERS:
            return "Power"
        elif carrier.split(";")[0] in PWR_CARRIERS:
            return "Power"
        elif carrier.endswith("_battery_storage"):
            return "Power"
        elif carrier in ["demand_response", "load"]:
            return "Demand Response"
        elif carrier.startswith("gas "):
            return "Natural Gas"
        elif carrier == "AC":
            return "Transmission"
        elif carrier == "co2":
            return "Carbon"
<<<<<<< HEAD
        elif "leakage" in carrier:
            return "Natural Gas"
        elif carrier == "gwp":
            return "Natural Gas"
        elif carrier == "portfolio":
            return "System"
        elif (carrier == "imports") | (carrier == "exports"):
=======
        elif carrier.startswith("leakage_"):
            return "Carbon"
        elif carrier.startswith("gwp"):
            return "Carbon"
        elif carrier == "emission_limit":
            return "Carbon"
        elif carrier == "portfolio":
            return "Power"
        elif carrier in ["imports", "exports"]:
>>>>>>> dd1ad865
            return "Power"
        else:
            raise ValueError(f"Invalid carrier: {carrier}")

    params["attribute_nice_name"] = params.attribute.map(PARAM_ATTRIBUTE_NICE_NAMES)
    params["attribute"] = params.attribute_nice_name.str.replace(" ", "_").str.lower()
    params["sector"] = params.carrier.map(_assign_sector)
    fuel_cost_mask = params.component == "stores_t"
    params.loc[fuel_cost_mask, "sector"] = "Primary Fuel"

    missing = params[(params.attribute.isna()) | (params.attribute_nice_name.isna())]
    if not missing.empty:
        logger.error(
            f"Missing attribute and/or attribute_nice_name: {missing.name.unique()}"
        )
        raise ValueError("Missing attribute amd/or attribute_nice_name")

    return params


def assign_parameter_nice_names(root: Path, params: pd.DataFrame) -> pd.DataFrame:
    """Assigns manually mapped nice names for plotting.

    For plotting, we want to show costs of tech seperate seperate, but nice_names
    groups them together for Morris. So this needs to be manually provided.
    """
<<<<<<< HEAD
    nice_names_f = Path(root, "dashboard", "data", "locked", "parameter_nice_names.csv")
=======
    nice_names_f = Path(root, "dashboard", "data", "nice_names.csv")
>>>>>>> dd1ad865
    nice_names = pd.read_csv(nice_names_f).set_index("name").to_dict()["nice_name"]

    params["group_nice_name"] = params.nice_name
    params["nice_name"] = params.name.map(nice_names).fillna(params.name)
    return params


def correct_params(params: pd.DataFrame) -> pd.DataFrame:
    """Corrects the parameters dataframe for plotting.

    These are just hacky fixes that account for modelling implementation oditities.
    """
    params.loc[params.name == "nuclear_cost", "component"] = "stores_t"
    params.loc[params.name == "nuclear_cost", "sector"] = "Primary Fuel"
    return params


if __name__ == "__main__":
    # sensitivity measures

    dfs = []
    empty = True
    for iso in ISOS:
        iso_data = Path(root, "results", iso, "gsa", "SA")
        filtered_data = Path(root, "dashboard", "data", "iso", iso, "sa.csv")

        if not filtered_data.parent.exists():
            filtered_data.parent.mkdir(parents=True, exist_ok=True)

        if filtered_data.exists():
            sa = pd.read_csv(filtered_data, index_col=[0, 1])
            empty = sa.empty  # do not overwirte if already exists
        elif not iso_data.exists():
            logger.warning(f"No gsa model run data for '{iso}'")
            sa = get_empty_sa()
        else:
            sa_names = get_result_names(root, iso, "gsa")
            sa = collect_sa(root, iso, sa_names.keys())

        if empty:
            sa.to_csv(filtered_data, index=True)
        dfs.append(sa)

    if not dfs:
        logger.error("No data found.")
        raise ValueError("No GSA data found.")

    df = pd.concat(dfs, axis=0)
    df.to_csv(Path(root, "dashboard", "data", "system", "sa.csv"), index=True)

    # model run results ua

    dfs = []
    empty = True
    for iso in ISOS:
        iso_data = Path(root, "results", iso, "ua", "results")
        filtered_data = Path(root, "dashboard", "data", "iso", iso, "ua_runs.csv")

        if not filtered_data.parent.exists():
            filtered_data.parent.mkdir(parents=True, exist_ok=True)

        if filtered_data.exists():
            ua = pd.read_csv(filtered_data, index_col=[0, 1])
            empty = ua.empty

        elif not iso_data.exists():
            logger.warning(f"No ua model run data for '{iso}'")
            ua = get_empty_run()

        else:
            result_names = get_result_names(root, iso, "ua")
            ua = collect_runs(root, iso, "ua", result_names.keys())

        if empty:
            ua.to_csv(filtered_data, index=True)

        ua.to_csv(
            Path(root, "dashboard", "data", "iso", iso, "ua_runs.csv"), index=True
        )
        dfs.append(ua)

    if not dfs:
        logger.error("No data found.")
        raise ValueError("No UA Run data found.")

    df = pd.concat(dfs, axis=0)
    df.to_csv(Path(root, "dashboard", "data", "system", "ua_runs.csv"), index=True)

    # model parameters

    dfs = []
    base_params = pd.DataFrame()
    for iso in ISOS:
        iso_data = Path(root, "results", iso, "gsa")
        if not iso_data.exists():
            logger.warning(f"No parameter data for '{iso}'")
        else:
            if base_params.empty:
                base_params = get_base_params_file(root, iso)
                dfs.append(base_params)
            iso_params = get_iso_params(root, iso)
            dfs.append(iso_params)
    if not dfs:
        logger.error("No data found.")
        raise ValueError("No ISO data found.")

    params = pd.concat(dfs, axis=0)
    params = assign_parameter_filters(params)
    params = assign_parameter_nice_names(root, params)
    params = correct_params(params)
    params = params[
        [
            "name",
            "nice_name",
            "group",
            "group_nice_name",
            "iso",
            "component",
            "carrier",
            "attribute",
            "attribute_nice_name",
            "sector",
            "range",
            "unit",
            "min_value",
            "max_value",
            "source",
            "notes",
        ]
    ]
    params.to_csv(
        Path(root, "dashboard", "data", "system", "parameters.csv"), index=False
    )

    # get nice names

    for iso in ISOS:
        try:
            sa_params = get_param_names(root, iso, "gsa")
            sa_results = get_result_names(root, iso, "gsa")
        except FileNotFoundError:
            logger.debug(f"No gsa nice names for {iso}.")
            pass
        else:
            continue

    with open(Path(root, "dashboard", "data", "system", "sa_params.json"), "w") as f:
        json.dump(sa_params, f, indent=4)

    with open(Path(root, "dashboard", "data", "system", "sa_results.json"), "w") as f:
        json.dump(sa_results, f, indent=4)

    # ua results will not change, only the input parameters
    for iso in ISOS:
        try:
            ua_results = get_result_names(root, iso, "ua")
            break
        except FileNotFoundError:
            logger.debug(f"No ua nice names for {iso}.")
            pass

    with open(Path(root, "dashboard", "data", "system", "ua_results.json"), "w") as f:
        json.dump(ua_results, f, indent=4)

    all_params = []
    for iso in ISOS:
        try:
            ua_params = get_param_names(root, iso, "ua")
            all_params.append(ua_params)
        except FileNotFoundError:
            logger.debug(f"No ua nice names for {iso}.")
            continue

        with open(
            Path(root, "dashboard", "data", "iso", iso, "ua_params.json"), "w"
        ) as f:
            json.dump(ua_params, f, indent=4)

    combined_params = {}
    for params in all_params:
        for param in params:
            if param not in combined_params:
                combined_params[param] = params[param]

    with open(Path(root, "dashboard", "data", "system", "ua_params.json"), "w") as f:
        json.dump(combined_params, f, indent=4)

    # get the sample data
    for iso in ISOS:
        iso_data = Path(root, "results", iso, "ua", "sample_scaled.csv")
        if not iso_data.exists():
            logger.warning(f"No sample data for '{iso}'")
            continue
        else:
            sample_data = pd.read_csv(iso_data)
            sample_data["run"] = sample_data.index
            sample_data["iso"] = iso
            sample_data = sample_data.set_index(["run", "iso"])
            sample_data.to_csv(
                Path(root, "dashboard", "data", "iso", iso, "sample_data.csv"),
                index=True,
            )<|MERGE_RESOLUTION|>--- conflicted
+++ resolved
@@ -189,15 +189,6 @@
             return "Transmission"
         elif carrier == "co2":
             return "Carbon"
-<<<<<<< HEAD
-        elif "leakage" in carrier:
-            return "Natural Gas"
-        elif carrier == "gwp":
-            return "Natural Gas"
-        elif carrier == "portfolio":
-            return "System"
-        elif (carrier == "imports") | (carrier == "exports"):
-=======
         elif carrier.startswith("leakage_"):
             return "Carbon"
         elif carrier.startswith("gwp"):
@@ -207,7 +198,6 @@
         elif carrier == "portfolio":
             return "Power"
         elif carrier in ["imports", "exports"]:
->>>>>>> dd1ad865
             return "Power"
         else:
             raise ValueError(f"Invalid carrier: {carrier}")
@@ -234,11 +224,7 @@
     For plotting, we want to show costs of tech seperate seperate, but nice_names
     groups them together for Morris. So this needs to be manually provided.
     """
-<<<<<<< HEAD
     nice_names_f = Path(root, "dashboard", "data", "locked", "parameter_nice_names.csv")
-=======
-    nice_names_f = Path(root, "dashboard", "data", "nice_names.csv")
->>>>>>> dd1ad865
     nice_names = pd.read_csv(nice_names_f).set_index("name").to_dict()["nice_name"]
 
     params["group_nice_name"] = params.nice_name
